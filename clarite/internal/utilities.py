--- conflicted
+++ resolved
@@ -168,7 +168,6 @@
             data[var].cat.set_categories(new_categories=keep_cats,
                                          ordered=data[var].cat.ordered,
                                          inplace=True)
-<<<<<<< HEAD
     return removed_cats
 
 
@@ -225,7 +224,4 @@
     # Log Survey Design if it is being used
     if survey_design_spec is not None:
         click.echo(click.style(f"Using a Survey Design:\n{survey_design_spec}", fg='green'))
-    return rv_bin, rv_cat, rv_cont
-=======
-    return removed_cats
->>>>>>> f5c28381
+    return rv_bin, rv_cat, rv_cont